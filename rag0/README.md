ECE Paris RAG (Local MVP)

## Vision & principes
- Répondre aux questions des étudiant·e·s à partir des PDF de cours et des notes Milo, 100 % hors-ligne.
- Code minimaliste, traçable, sans hallucination : cite les documents et s’abstient si l’info manque.
- Métadonnées au cœur (matière, enseignant, promo, semestre) pour filtrer interactivement et préparer l’intégration Milo.
- Fonctionne sur un laptop étudiant (Python pur + Ollama), documenté pour qu’un·e membre de l’équipe puisse reprendre rapidement.

## Prérequis & installation
- Python 3.10+, [Ollama](https://ollama.ai) avec les modèles `hf.co/CompendiumLabs/bge-base-en-v1.5-gguf` (embedding) et `hf.co/bartowski/Llama-3.2-1B-Instruct-GGUF` (LLM). Adapter si un modèle FR comme `bge-m3` est dispo en gguf.
- Dépendances Python :
  ```bash
  pip install fastapi uvicorn pymupdf faiss-cpu rank-bm25 numpy
  ```
<<<<<<< HEAD
- Vérifier que les modèles Ollama sont disponibles hors-ligne.

## Pipeline (vue d’ensemble)
1. **Ingestion** : PDF → PyMuPDF → chunk de 500 mots (overlap 50) → embeddings Ollama → stockage JSON + indexes FAISS/BM25.
2. **Requête** : question utilisateur → embedding → retrieval hybride (vecteurs + BM25) → filtres métadonnées.
3. **Réponse** : prompt strict (citations obligatoires, abstention si seuil non atteint) → LLM via Ollama.
4. **Sortie** : JSON structuré (`answer`, `sources`, `confidence`, stats de retrieval) et UI chat.

## Ingestion
- Construire la base vectorielle et les indexes hybrides à partir d’un ou plusieurs PDF :
  ```bash
  python3 ingest_pdf.py --pdf cours_ml.pdf --pdf cours_algebre.pdf \
    --matiere "Machine Learning" --enseignant "Jean Dupont" \
    --promo 2025 --semestre S1 \
    --embed-model hf.co/CompendiumLabs/bge-base-en-v1.5-gguf \
    --output vector_db.json --append
  ```
- Sorties générées :
  - `vector_db.json` (chunks + métadonnées + embeddings)
  - `vector_index.faiss` (index FAISS normalisé)
  - `bm25_index.pkl` (index lexical BM25)
  - `index_meta.json` (métadonnées d’ingestion : modèle d’embedding, nb de chunks)
- Chaque PDF reçoit un `doc_id` lisible (ex. `algebre-cours1`), et chaque chunk un `chunk_id` `docid:page:index`.

## Querying (CLI)
- Exemple :
  ```bash
  python3 demo.py --question "Explique le perceptron" --matiere "Machine Learning" \
    --top-n 3 --threshold 0.35 --vector-k 20 --bm25-k 40 --alpha 0.65
  ```
- Le CLI affiche la question, la réponse, puis les sources (avec score combiné, score vectoriel, score BM25, doc/page/index).
- `--json` renvoie la réponse formatée pour intégration Milo.

## Web UI
- Lancer l’API + le front :
  ```bash
  uvicorn server:app --reload
  ```
- Ouvrir `http://localhost:8000` pour utiliser l’interface chat (filtres dynamiques matière/enseignant/promo/semestre, indicateur de frappe, citations cliquables).
- Endpoint REST principal : `POST /api/ask` (même payload que `demo.py`).

## Sortie JSON (structure)
- `answer` : texte généré (ou “Information non trouvée…”)
- `sources` : liste de `{doc_id, doc_label, page, chunk_index, chunk_id, fragment, score, vector_score, lexical_score, matiere, enseignant}`
- `confidence` : moyenne des scores top-k
- `metadata_used` : filtres appliqués
- `retrieval_stats` : `top1`, `avg_topk`, `threshold`, `vector_top1`, `lexical_top1`, `k`

## Notes & Bonnes pratiques
- Par défaut, l’embedding est anglophone (`bge-base-en`), recommander un modèle FR/multi (ex. `bge-m3`) si disponible en gguf.
- Structurer les PDF (titres, sections) pour de meilleurs chunks.
- Régénérer les indexes après chaque ajout/mise à jour de PDF (utiliser `--append` pour enrichir sans tout recalculer).
- Pour changer de modèle d’embedding : re-ingérer avec `--embed-model ...` et relancer `demo.py` / l’API avec le même identifiant.

## Critères et métriques (réunion Nov 7)
- Fonctionnalité : réponses correctes et sourcées.
- Qualité de réponse : précision pédagogique, citations exactes, français clair.
- Intégration Milo : compatibilité architecture cible.
- Code : lisible, documenté, maîtrisable par toute l’équipe.
- Compréhension équipe : chacun peut expliquer le pipeline.
- **KPIs visés** : Precision@3 >70 %, temps <10 s/question, hallucination 0 %, citations 100 %, filtres métadonnées 100 %.

## Limites actuelles (MVP)
- Corpus réduit (quelques dizaines de chunks).
- Chunking fixe (pas encore sémantique).
- Pas de reformulation requête ni de multi-hop.
- Dépendance à Ollama local (modèles installés manuellement).
- Validation anti-hallucination basée sur le seuil + prompt (pas encore de post-check automatique).

## Roadmap / Futurs travaux
- Renforcer la validation (post-vérification de citations, filtrage strict).
- Chunking sémantique, regroupement par chapitres, BM25+rerank avancé.
- Ingestion incrémentale à chaud (sans rebuild complet, watchers).
- Intégration Milo (API locale, SDK, instrumentation latence/logs).
- Feedback utilisateur (notations, boucle d’amélioration) et A/B testing.

## Philosophie de développement
1. Livrer le plus simple MVP fonctionnel avant d’ajouter de la complexité.
2. Basculer vers des optimisations guidées par des métriques et cas réels.
3. Gérer les risques de hallucination en priorité (seuil, consignes, validations).
4. Documenter chaque décision pour que les pairs puissent reprendre facilement.
5. Maintenir une codebase lisible pour des étudiant·e·s Junior.

Ingestion
- Build the vector database and hybrid indexes from one or more PDFs:
  `python3 ingest_pdf.py --pdf cours_ml.pdf --pdf cours_algebre.pdf \
    --matiere "Machine Learning" --enseignant "Jean Dupont" \
    --promo 2025 --semestre S1 \
    --embed-model hf.co/CompendiumLabs/bge-base-en-v1.5-gguf \
    --output vector_db.json`
- Outputs:
  - `vector_db.json` (chunks + metadata + embeddings)
  - `vector_index.faiss` (FAISS cosine index)
  - `bm25_index.pkl` (BM25Okapi corpus)
  - `index_meta.json` (ingestion metadata)
- `--append` réutilise la base existante et ajoute seulement les nouveaux PDF (les `chunk_id` déjà présents sont ignorés).
- Le script assigne un `doc_id` stable par PDF et un `chunk_id` `docid:page:index`.

Querying
- Ask a question with optional metadata filters and guardrails:
  `python3 demo.py --question "Explique le perceptron" --matiere "Machine Learning" \
    --top-n 3 --threshold 0.35 --vector-k 20 --bm25-k 40 --alpha 0.65`
- `demo.py` fusionne FAISS (vecteurs) et BM25 (lexical) puis refuse de répondre si le meilleur score vectoriel est sous `--threshold`.

Web UI
- Lancer l’API + front : `uvicorn server:app --reload`
- Ouvrir `http://localhost:8000` pour l’interface chat moderne (saisie question, filtres matière/enseignant/promo, affichage des sources et scores), ou `http://localhost:8000/file_manager.html` pour la gestion des fichiers.
L’interface chat conserve les filtres dynamiques (matiere, sous_matiere, enseignant, promo, semestre) et les citations avec scores.
Le gestionnaire de fichiers et le chat utilisent la même base (rag_database.db).
- L’API REST (POST `/api/ask`) renvoie le même JSON que `demo.py`.

Output
- CLI : question, réponse, puis sources avec scores hybrides (`score`, `vector_score`, `lexical_score`) et indice de confiance moyen.
- JSON (`--json`) : `answer`, `sources` (incl. `doc_id`, `page`, `chunk_id`, `score`, `vector_score`, `lexical_score`),
  `confidence`, `metadata_used`, `retrieval_stats` (top1, vector_top1, lexical_top1, seuil).

Notes
- Embeddings par défaut en anglais : privilégiez un modèle multilingue/FR (ex. bge-m3) disponible en GGUF.
- Gardez des PDF structurés (titres, sections) pour de meilleurs chunks.
- Regénérez les indexes après chaque ajout/mise à jour de documents.
- Pour switcher d’embedding (ex. bge-m3), passez `--embed-model` à l’ingestion puis relancez `demo.py` avec le même modèle.
- Toujours exécuter file_manager.py avant server.py pour s’assurer que la base est accessible et cohérente.
- sous_matiere devient un filtre standard dans toutes les requêtes de recherche et d’ingestion.
- Lors de l’ajout d’un nouveau PDF, vérifier que la colonne chunk_count se met bien à jour (sinon recharger l’écran).
- enhanced_ingest.py peut être utilisé manuellement pour debug ou ingestion en ligne de commande.

Roadmap
- Mettre en place un protocole de validation manuel (cas Milo réels, revue croisée),
- Mettre en place une segmentation sémantique + regroupement par chapitres,
- Préparer un mode d’ingestion incrémentale à chaud (sans rebuild complet),
- Intégrer Milo (API locale) et instrumentation (latence, logs RAG).
- Intégration d’un champ de recherche textuelle dans le gestionnaire de fichiers. (Pas pressé et pas indispensable)
- Ajout d’un bouton “Ré-ingérer” pour retraiter un PDF déjà importé. (Non essentiel)
- Statistiques avancées sur la taille moyenne des chunks et couverture des matières (Non essentiel)



Nouveautés Base de Données & Gestion de Fichiers
Architecture étendue
La base SQLite (rag_database.db) remplace désormais les fichiers JSON/FAISS/BM25 autonomes pour centraliser toutes les données.
Deux tables principales :
- files : métadonnées des documents (matière, sous_matière, enseignant, semestre, promo, statut de traitement, nombre de chunks).
- rag_chunks : segments textuels indexés, avec embeddings, scores, et lien vers leur fichier source.
Le champ sous_matiere a été ajouté et géré comme matiere dans toutes les requêtes, filtres et jointures.
Chaque fichier traité conserve son file_id, et chaque chunk est lié par clé étrangère à ce fichier (file_id → rag_chunks.file_id).

Nouvelles fonctions de gestion
Ajout et ingestion automatique depuis l’interface web : un PDF est ajouté, découpé, vectorisé et inséré directement dans la base.

Suivi du statut de traitement :
is_processed : indique si le PDF a été vectorisé.
chunk_count : nombre total de segments extraits et stockés.
Export automatique : la base peut être exportée vers vector_db.json pour compatibilité avec les versions précédentes.
Requêtes enrichies
Les filtres par matière, sous-matière, enseignant, promo et semestre sont supportés dans les fonctions RAG.
Nouvelle méthode get_rag_chunks_by_classification() pour récupérer dynamiquement les chunks filtrés par métadonnées.
Écran de Gestion de Fichiers (nouvelle interface)
Vue d’ensemble
Accessible via http://localhost:8000/file_manager.html
Permet la gestion complète des fichiers PDF : ajout, suppression, visualisation des métadonnées, statut de traitement et nombre de chunks.

Fonctionnalités principales
Ajout de fichier :
Formulaire d’upload avec métadonnées obligatoires (matiere, sous_matiere, enseignant, promo, semestre).
L’ingestion est automatique (pas besoin d’appeler enhanced_ingest.py manuellement).
Suivi du traitement :
Les fichiers apparaissent dans la liste avec leur statut (✅ traité / ⏳ en attente).
Le compteur Chunks: indique le nombre réel de segments stockés en base.
Résumé dynamique :
L’en-tête affiche un récapitulatif : total de fichiers, nombre de chunks, fichiers traités, et valeurs uniques des métadonnées.
Filtrage par métadonnées :
La vue de résumé récupère toutes les combinaisons distinctes de matière / sous-matière / enseignant / promo / semestre.
API associées
GET /api/files : liste complète des fichiers et de leurs métadonnées.

POST /api/files/upload : ajout et ingestion d’un nouveau PDF.

GET /api/summary : statistiques globales (chunks, fichiers, classifications).

DELETE /api/files/{id} : suppression d’un document et de ses chunks.
=======
- Vérifier que les modèles Ollama sont téléchargeés en local (aucun appel réseau en production).

## Workflow
1. **Ingestion (`ingest_pdf.py`)**
   - Chaque PDF est découpé en chunks ~500 mots (overlap léger) via PyMuPDF.
   - Pour chaque chunk : embedding BGE (Ollama) + ajout des métadonnées (matière, enseignant, promo, semestre).
   - Stockage :
     - `vector_db.json` → texte + métadonnées + embeddings.
     - `vector_index.faiss` → index `IndexFlatIP` pour la similarité cosinus.
     - `bm25_index.pkl` → corpus BM25 (`rank_bm25.BM25Okapi`).
     - `index_meta.json` → configuration d’ingestion (modèle, nb de chunks) pour vérifier la cohérence lors du chargement.
2. **Retrieval hybride (`demo.py` / `rag_core.HybridRetriever`)**
   - Une requête est vectorisée avec le même modèle BGE (`vector_k` candidats FAISS).
   - En parallèle, BM25 score tous les chunks (`bm25_k`).
   - Les scores sont normalisés, pondérés par `alpha` (0.65 par défaut) et fusionnés ; les `top_n` chunks gagnants conservent leurs scores vectoriel/lexical.
3. **Filtre de confiance**
   - Si le meilleur score vectoriel < `threshold` (0.35 par défaut), le pipeline renvoie “Information non trouvée…” pour éviter les hallucinations tout en exposant les stats de retrieval.
4. **Génération & formatage**
   - Les chunks sélectionnés sont contextualisés (`[doc_id:page:index]`) puis envoyés au LLM Ollama avec une instruction stricte (français, citations obligatoires).
   - `output_formatter.py` produit une réponse JSON : `answer`, `sources`, `confidence`, `metadata_used`, `retrieval_stats` (top1, moyenne, seuil, tailles FAISS/BM25).

## Utilisation
### Ingestion
```bash
python3 ingest_pdf.py --pdf cours_ml.pdf --pdf cours_algebre.pdf \
  --matiere "Machine Learning" --enseignant "Jean Dupont" \
  --promo 2025 --semestre S1 \
  --embed-model hf.co/CompendiumLabs/bge-base-en-v1.5-gguf \
  --output vector_db.json --append
```
- `--append` évite de recalculer les chunks déjà présents (les `chunk_id` existants sont ignorés).

### Requête CLI
```bash
python3 demo.py --question "Explique le perceptron" \
  --matiere "Machine Learning" --top-n 3 --threshold 0.35 \
  --vector-k 20 --bm25-k 40 --alpha 0.65 --json
```
- Renvoie soit une réponse sourcée, soit “Information non trouvée…”.
- En mode texte, les sources affichent scores hybrides + doc/page/index.

### API & Web UI
```bash
uvicorn server:app --reload
```
- Front accessible sur `http://localhost:8000` : chat + filtres dynamiques + citations cliquables.
- Endpoint principal `POST /api/ask` (mêmes champs que `demo.py`).

## Sortie JSON
- `answer`: texte généré ou message d’abstention.
- `sources`: `{doc_id, doc_label, page, chunk_index, chunk_id, fragment, score, vector_score, lexical_score, matiere, enseignant}`.
- `confidence`: moyenne des scores hybrides du top-n.
- `metadata_used`: filtres réellement appliqués.
- `retrieval_stats`: `top1`, `avg_topk`, `threshold`, `vector_top1`, `lexical_top1`, `vector_k`, `bm25_k`.

## Bonnes pratiques
- Préférer des PDF structurés (titres/sections) pour améliorer le chunking.
- Régénérer les index après toute mise à jour des PDF ; conserver les `doc_id` lisibles (`algebre-cours1`).
- Surveiller le seuil d’hallucination : ajuster `threshold` et `alpha` en fonction des corpus.
- Documenter chaque choix (embedding, paramètres) dans `workflow.md` n’est plus nécessaire : tout est consolidé ici.

## Limites & suite
- Corpus réduit, chunking encore fixe (pas de segmentation sémantique).
- Pas de reformulation de requête ni de multi-hop ; validation anti-hallucination limitée au seuil + prompt.
- Roadmap courte : validation/citations renforcées, chunking sémantique, ingestion incrémentale “à chaud”, intégration Milo + instrumentation (latence/logs), boucle de feedback utilisateur.

## Philosophie dev
1. Livrer un MVP simple et traçable avant d’optimiser.
2. Prioriser la réduction d’hallucinations (seuil, consignes, validations).
3. Mesurer avant d’itérer (Precision@3 >70 %, <10 s par question, 0 % hallucination, 100 % citations/filtres).
4. Maintenir un code compréhensible par toute l’équipe.
>>>>>>> 75867f8f
<|MERGE_RESOLUTION|>--- conflicted
+++ resolved
@@ -12,188 +12,6 @@
   ```bash
   pip install fastapi uvicorn pymupdf faiss-cpu rank-bm25 numpy
   ```
-<<<<<<< HEAD
-- Vérifier que les modèles Ollama sont disponibles hors-ligne.
-
-## Pipeline (vue d’ensemble)
-1. **Ingestion** : PDF → PyMuPDF → chunk de 500 mots (overlap 50) → embeddings Ollama → stockage JSON + indexes FAISS/BM25.
-2. **Requête** : question utilisateur → embedding → retrieval hybride (vecteurs + BM25) → filtres métadonnées.
-3. **Réponse** : prompt strict (citations obligatoires, abstention si seuil non atteint) → LLM via Ollama.
-4. **Sortie** : JSON structuré (`answer`, `sources`, `confidence`, stats de retrieval) et UI chat.
-
-## Ingestion
-- Construire la base vectorielle et les indexes hybrides à partir d’un ou plusieurs PDF :
-  ```bash
-  python3 ingest_pdf.py --pdf cours_ml.pdf --pdf cours_algebre.pdf \
-    --matiere "Machine Learning" --enseignant "Jean Dupont" \
-    --promo 2025 --semestre S1 \
-    --embed-model hf.co/CompendiumLabs/bge-base-en-v1.5-gguf \
-    --output vector_db.json --append
-  ```
-- Sorties générées :
-  - `vector_db.json` (chunks + métadonnées + embeddings)
-  - `vector_index.faiss` (index FAISS normalisé)
-  - `bm25_index.pkl` (index lexical BM25)
-  - `index_meta.json` (métadonnées d’ingestion : modèle d’embedding, nb de chunks)
-- Chaque PDF reçoit un `doc_id` lisible (ex. `algebre-cours1`), et chaque chunk un `chunk_id` `docid:page:index`.
-
-## Querying (CLI)
-- Exemple :
-  ```bash
-  python3 demo.py --question "Explique le perceptron" --matiere "Machine Learning" \
-    --top-n 3 --threshold 0.35 --vector-k 20 --bm25-k 40 --alpha 0.65
-  ```
-- Le CLI affiche la question, la réponse, puis les sources (avec score combiné, score vectoriel, score BM25, doc/page/index).
-- `--json` renvoie la réponse formatée pour intégration Milo.
-
-## Web UI
-- Lancer l’API + le front :
-  ```bash
-  uvicorn server:app --reload
-  ```
-- Ouvrir `http://localhost:8000` pour utiliser l’interface chat (filtres dynamiques matière/enseignant/promo/semestre, indicateur de frappe, citations cliquables).
-- Endpoint REST principal : `POST /api/ask` (même payload que `demo.py`).
-
-## Sortie JSON (structure)
-- `answer` : texte généré (ou “Information non trouvée…”)
-- `sources` : liste de `{doc_id, doc_label, page, chunk_index, chunk_id, fragment, score, vector_score, lexical_score, matiere, enseignant}`
-- `confidence` : moyenne des scores top-k
-- `metadata_used` : filtres appliqués
-- `retrieval_stats` : `top1`, `avg_topk`, `threshold`, `vector_top1`, `lexical_top1`, `k`
-
-## Notes & Bonnes pratiques
-- Par défaut, l’embedding est anglophone (`bge-base-en`), recommander un modèle FR/multi (ex. `bge-m3`) si disponible en gguf.
-- Structurer les PDF (titres, sections) pour de meilleurs chunks.
-- Régénérer les indexes après chaque ajout/mise à jour de PDF (utiliser `--append` pour enrichir sans tout recalculer).
-- Pour changer de modèle d’embedding : re-ingérer avec `--embed-model ...` et relancer `demo.py` / l’API avec le même identifiant.
-
-## Critères et métriques (réunion Nov 7)
-- Fonctionnalité : réponses correctes et sourcées.
-- Qualité de réponse : précision pédagogique, citations exactes, français clair.
-- Intégration Milo : compatibilité architecture cible.
-- Code : lisible, documenté, maîtrisable par toute l’équipe.
-- Compréhension équipe : chacun peut expliquer le pipeline.
-- **KPIs visés** : Precision@3 >70 %, temps <10 s/question, hallucination 0 %, citations 100 %, filtres métadonnées 100 %.
-
-## Limites actuelles (MVP)
-- Corpus réduit (quelques dizaines de chunks).
-- Chunking fixe (pas encore sémantique).
-- Pas de reformulation requête ni de multi-hop.
-- Dépendance à Ollama local (modèles installés manuellement).
-- Validation anti-hallucination basée sur le seuil + prompt (pas encore de post-check automatique).
-
-## Roadmap / Futurs travaux
-- Renforcer la validation (post-vérification de citations, filtrage strict).
-- Chunking sémantique, regroupement par chapitres, BM25+rerank avancé.
-- Ingestion incrémentale à chaud (sans rebuild complet, watchers).
-- Intégration Milo (API locale, SDK, instrumentation latence/logs).
-- Feedback utilisateur (notations, boucle d’amélioration) et A/B testing.
-
-## Philosophie de développement
-1. Livrer le plus simple MVP fonctionnel avant d’ajouter de la complexité.
-2. Basculer vers des optimisations guidées par des métriques et cas réels.
-3. Gérer les risques de hallucination en priorité (seuil, consignes, validations).
-4. Documenter chaque décision pour que les pairs puissent reprendre facilement.
-5. Maintenir une codebase lisible pour des étudiant·e·s Junior.
-
-Ingestion
-- Build the vector database and hybrid indexes from one or more PDFs:
-  `python3 ingest_pdf.py --pdf cours_ml.pdf --pdf cours_algebre.pdf \
-    --matiere "Machine Learning" --enseignant "Jean Dupont" \
-    --promo 2025 --semestre S1 \
-    --embed-model hf.co/CompendiumLabs/bge-base-en-v1.5-gguf \
-    --output vector_db.json`
-- Outputs:
-  - `vector_db.json` (chunks + metadata + embeddings)
-  - `vector_index.faiss` (FAISS cosine index)
-  - `bm25_index.pkl` (BM25Okapi corpus)
-  - `index_meta.json` (ingestion metadata)
-- `--append` réutilise la base existante et ajoute seulement les nouveaux PDF (les `chunk_id` déjà présents sont ignorés).
-- Le script assigne un `doc_id` stable par PDF et un `chunk_id` `docid:page:index`.
-
-Querying
-- Ask a question with optional metadata filters and guardrails:
-  `python3 demo.py --question "Explique le perceptron" --matiere "Machine Learning" \
-    --top-n 3 --threshold 0.35 --vector-k 20 --bm25-k 40 --alpha 0.65`
-- `demo.py` fusionne FAISS (vecteurs) et BM25 (lexical) puis refuse de répondre si le meilleur score vectoriel est sous `--threshold`.
-
-Web UI
-- Lancer l’API + front : `uvicorn server:app --reload`
-- Ouvrir `http://localhost:8000` pour l’interface chat moderne (saisie question, filtres matière/enseignant/promo, affichage des sources et scores), ou `http://localhost:8000/file_manager.html` pour la gestion des fichiers.
-L’interface chat conserve les filtres dynamiques (matiere, sous_matiere, enseignant, promo, semestre) et les citations avec scores.
-Le gestionnaire de fichiers et le chat utilisent la même base (rag_database.db).
-- L’API REST (POST `/api/ask`) renvoie le même JSON que `demo.py`.
-
-Output
-- CLI : question, réponse, puis sources avec scores hybrides (`score`, `vector_score`, `lexical_score`) et indice de confiance moyen.
-- JSON (`--json`) : `answer`, `sources` (incl. `doc_id`, `page`, `chunk_id`, `score`, `vector_score`, `lexical_score`),
-  `confidence`, `metadata_used`, `retrieval_stats` (top1, vector_top1, lexical_top1, seuil).
-
-Notes
-- Embeddings par défaut en anglais : privilégiez un modèle multilingue/FR (ex. bge-m3) disponible en GGUF.
-- Gardez des PDF structurés (titres, sections) pour de meilleurs chunks.
-- Regénérez les indexes après chaque ajout/mise à jour de documents.
-- Pour switcher d’embedding (ex. bge-m3), passez `--embed-model` à l’ingestion puis relancez `demo.py` avec le même modèle.
-- Toujours exécuter file_manager.py avant server.py pour s’assurer que la base est accessible et cohérente.
-- sous_matiere devient un filtre standard dans toutes les requêtes de recherche et d’ingestion.
-- Lors de l’ajout d’un nouveau PDF, vérifier que la colonne chunk_count se met bien à jour (sinon recharger l’écran).
-- enhanced_ingest.py peut être utilisé manuellement pour debug ou ingestion en ligne de commande.
-
-Roadmap
-- Mettre en place un protocole de validation manuel (cas Milo réels, revue croisée),
-- Mettre en place une segmentation sémantique + regroupement par chapitres,
-- Préparer un mode d’ingestion incrémentale à chaud (sans rebuild complet),
-- Intégrer Milo (API locale) et instrumentation (latence, logs RAG).
-- Intégration d’un champ de recherche textuelle dans le gestionnaire de fichiers. (Pas pressé et pas indispensable)
-- Ajout d’un bouton “Ré-ingérer” pour retraiter un PDF déjà importé. (Non essentiel)
-- Statistiques avancées sur la taille moyenne des chunks et couverture des matières (Non essentiel)
-
-
-
-Nouveautés Base de Données & Gestion de Fichiers
-Architecture étendue
-La base SQLite (rag_database.db) remplace désormais les fichiers JSON/FAISS/BM25 autonomes pour centraliser toutes les données.
-Deux tables principales :
-- files : métadonnées des documents (matière, sous_matière, enseignant, semestre, promo, statut de traitement, nombre de chunks).
-- rag_chunks : segments textuels indexés, avec embeddings, scores, et lien vers leur fichier source.
-Le champ sous_matiere a été ajouté et géré comme matiere dans toutes les requêtes, filtres et jointures.
-Chaque fichier traité conserve son file_id, et chaque chunk est lié par clé étrangère à ce fichier (file_id → rag_chunks.file_id).
-
-Nouvelles fonctions de gestion
-Ajout et ingestion automatique depuis l’interface web : un PDF est ajouté, découpé, vectorisé et inséré directement dans la base.
-
-Suivi du statut de traitement :
-is_processed : indique si le PDF a été vectorisé.
-chunk_count : nombre total de segments extraits et stockés.
-Export automatique : la base peut être exportée vers vector_db.json pour compatibilité avec les versions précédentes.
-Requêtes enrichies
-Les filtres par matière, sous-matière, enseignant, promo et semestre sont supportés dans les fonctions RAG.
-Nouvelle méthode get_rag_chunks_by_classification() pour récupérer dynamiquement les chunks filtrés par métadonnées.
-Écran de Gestion de Fichiers (nouvelle interface)
-Vue d’ensemble
-Accessible via http://localhost:8000/file_manager.html
-Permet la gestion complète des fichiers PDF : ajout, suppression, visualisation des métadonnées, statut de traitement et nombre de chunks.
-
-Fonctionnalités principales
-Ajout de fichier :
-Formulaire d’upload avec métadonnées obligatoires (matiere, sous_matiere, enseignant, promo, semestre).
-L’ingestion est automatique (pas besoin d’appeler enhanced_ingest.py manuellement).
-Suivi du traitement :
-Les fichiers apparaissent dans la liste avec leur statut (✅ traité / ⏳ en attente).
-Le compteur Chunks: indique le nombre réel de segments stockés en base.
-Résumé dynamique :
-L’en-tête affiche un récapitulatif : total de fichiers, nombre de chunks, fichiers traités, et valeurs uniques des métadonnées.
-Filtrage par métadonnées :
-La vue de résumé récupère toutes les combinaisons distinctes de matière / sous-matière / enseignant / promo / semestre.
-API associées
-GET /api/files : liste complète des fichiers et de leurs métadonnées.
-
-POST /api/files/upload : ajout et ingestion d’un nouveau PDF.
-
-GET /api/summary : statistiques globales (chunks, fichiers, classifications).
-
-DELETE /api/files/{id} : suppression d’un document et de ses chunks.
-=======
 - Vérifier que les modèles Ollama sont téléchargeés en local (aucun appel réseau en production).
 
 ## Workflow
@@ -264,5 +82,4 @@
 1. Livrer un MVP simple et traçable avant d’optimiser.
 2. Prioriser la réduction d’hallucinations (seuil, consignes, validations).
 3. Mesurer avant d’itérer (Precision@3 >70 %, <10 s par question, 0 % hallucination, 100 % citations/filtres).
-4. Maintenir un code compréhensible par toute l’équipe.
->>>>>>> 75867f8f
+4. Maintenir un code compréhensible par toute l’équipe.